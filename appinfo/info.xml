<?xml version="1.0"?>
<info xmlns:xsi= "http://www.w3.org/2001/XMLSchema-instance"
	  xsi:noNamespaceSchemaLocation="https://apps.nextcloud.com/schema/apps/info.xsd">
	<id>spreed</id>
	<name>Talk</name>
	<summary><![CDATA[Video & audio-conferencing using WebRTC]]></summary>
	<description><![CDATA[Video & audio-conferencing using WebRTC

* 💬 **Chat integration!** Nextcloud Talk comes with some simple text chat since Nextcloud 13. More features are planned for future versions.
* 👥 **Private, group, public and password protected calls!** Just invite somebody, a whole group or send a public link to invite to a call.
* 💻 **Screen sharing!** Share your screen with participants of your call.
* 🚀 **Integration with other Nextcloud apps!** Currently Contacts and users – more to come.
* 🙈 **We’re not reinventing the wheel!** Based on the great [simpleWebRTC](https://simplewebrtc.com/) library.

And in the works for the [coming versions](https://github.com/nextcloud/spreed/milestones/):
* ✋ [Federated calls](https://github.com/nextcloud/spreed/issues/21), to call people on other Nextclouds

	]]></description>

<<<<<<< HEAD
	<version>3.1.91</version>
=======
	<version>3.1.90</version>
>>>>>>> c81acda8
	<licence>agpl</licence>

	<author>Daniel Calviño Sánchez</author>
	<author>Ivan Sein</author>
	<author>Jan-Christoph Borchardt</author>
	<author>Joas Schilling</author>

	<namespace>Spreed</namespace>

	<types>
		<prevent_group_restriction />
	</types>

	<category>multimedia</category>
	<category>social</category>

	<website>https://github.com/nextcloud/spreed</website>
	<bugs>https://github.com/nextcloud/spreed/issues</bugs>
	<repository>https://github.com/nextcloud/spreed.git</repository>

	<screenshot>https://raw.githubusercontent.com/nextcloud/spreed/master/docs/call-in-action.png</screenshot>
	<screenshot>https://raw.githubusercontent.com/nextcloud/spreed/master/docs/chat.png</screenshot>
	<screenshot>https://raw.githubusercontent.com/nextcloud/spreed/master/docs/screensharing.png</screenshot>
	<screenshot>https://raw.githubusercontent.com/nextcloud/spreed/master/docs/contacts-menu.png</screenshot>

	<dependencies>
		<nextcloud min-version="13" max-version="13" />
	</dependencies>

	<background-jobs>
		<job>OCA\Spreed\BackgroundJob\ExpireSignalingMessage</job>
		<job>OCA\Spreed\BackgroundJob\RemoveEmptyRooms</job>
		<job>OCA\Spreed\BackgroundJob\ResetInCallFlags</job>
	</background-jobs>

	<settings>
		<admin>OCA\Spreed\Settings\Admin\TurnServer</admin>
		<admin>OCA\Spreed\Settings\Admin\StunServer</admin>
		<admin>OCA\Spreed\Settings\Admin\SignalingServer</admin>
		<admin-section>OCA\Spreed\Settings\Admin\Section</admin-section>
	</settings>

	<activity>
		<settings>
			<setting>OCA\Spreed\Activity\Setting</setting>
		</settings>

		<providers>
			<provider>OCA\Spreed\Activity\Provider\Invitation</provider>
			<provider>OCA\Spreed\Activity\Provider\Call</provider>
		</providers>
	</activity>

	<navigations>
		<navigation>
			<name>Talk</name>
			<route>spreed.Page.index</route>
			<order>3</order>
		</navigation>
	</navigations>

	<contactsmenu>
		<provider>OCA\Spreed\ContactsMenu\Providers\CallProvider</provider>
	</contactsmenu>
</info><|MERGE_RESOLUTION|>--- conflicted
+++ resolved
@@ -17,11 +17,7 @@
 
 	]]></description>
 
-<<<<<<< HEAD
 	<version>3.1.91</version>
-=======
-	<version>3.1.90</version>
->>>>>>> c81acda8
 	<licence>agpl</licence>
 
 	<author>Daniel Calviño Sánchez</author>
