--- conflicted
+++ resolved
@@ -77,18 +77,6 @@
 	.icon-group-forced-white {
 		background-image: url(icon-color-path('group', 'actions', 'fff', 1, true));
 	}
-<<<<<<< HEAD
-=======
-
-	.atwho-view {
-		background: var(--color-main-background);
-		color: var(--color-main-text);
-	}
-
-	.atwho-cur {
-		background: var(--color-primary);
-		color: var(--color-primary-text);
-	}
 }
 
 .app-files {
@@ -96,5 +84,4 @@
 	.app-sidebar__close.forced-white {
 		background-image: url(icon-color-path('close', 'actions', 'fff', 1, true));
 	}
->>>>>>> b9e8a9a3
 }