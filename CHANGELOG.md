--- conflicted
+++ resolved
@@ -1,8 +1,6 @@
 # Changelog
 All notable changes to this project will be documented in this file.
 
-<<<<<<< HEAD
-=======
 ## 11.2.1 – 2021-05-06
 ### Fixed
 - Fix redirect when deleting the current conversation
@@ -46,7 +44,6 @@
 - Fix a bug with the raised hand of users that disconnect
   [#5418](https://github.com/nextcloud/spreed/pull/5418)
 
->>>>>>> afc7fbfe
 ## 11.1.2 – 2021-04-12
 ### Fixed
 - Only use the local file as preview for some types when uploading
